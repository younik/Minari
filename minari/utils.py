from __future__ import annotations

import copy
import importlib.metadata
import os
import re
import warnings
from typing import Any, Callable, Dict, List, Optional, Union

import gymnasium as gym
import numpy as np
import portion as P
from gymnasium.core import ActType, ObsType
from gymnasium.envs.registration import EnvSpec
from gymnasium.error import NameNotFound
from gymnasium.wrappers.record_episode_statistics import RecordEpisodeStatistics
from packaging.specifiers import InvalidSpecifier, SpecifierSet
from packaging.version import Version

from minari.dataset.minari_dataset import MinariDataset
from minari.dataset.minari_storage import MinariStorage
from minari.storage.datasets_root_dir import get_dataset_path


# Use importlib due to circular import when: "from minari import __version__"
__version__ = importlib.metadata.version("minari")


def combine_minari_version_specifiers(specifier_set: SpecifierSet) -> SpecifierSet:
    """Calculates the Minari version specifier by intersecting a group of Minari version specifiers.

    Used to calculate the `minari_version` metadata attribute when combining multiple datasets. The function
    assumes that all the given version specifiers at least contain the current minari version thus the version
    specifier sets will always intersect. Also, it doesn't take into account any pre-releases since Farama projects
    don't use them for versioning.

    The supported version specifier operators are those in PEP 440(https://peps.python.org/pep-0440/#version-specifiers),
    except for '==='.

    Args:
        specifier_set (SpecifierSet): set of all version specifiers to intersect

    Returns:
        version_specifier (SpecifierSet): resulting version specifier

    """
    specifiers = sorted(specifier_set, key=str)

    exclusion_specifiers = filter(lambda spec: spec.operator == "!=", specifiers)
    inclusion_specifiers = filter(lambda spec: spec.operator != "!=", specifiers)

    inclusion_interval = P.closed(-P.inf, P.inf)

    # Intersect the version intervals compatible with the datasets
    for spec in inclusion_specifiers:
        operator = spec.operator
        version = spec.version
        if operator[0] == ">":
            if operator[-1] == "=":
                inclusion_interval &= P.closedopen(Version(version), P.inf)
            else:
                inclusion_interval &= P.open(Version(version), P.inf)
        elif operator[0] == "<":
            if operator[-1] == "=":
                inclusion_interval &= P.openclosed(-P.inf, Version(version))
            else:
                inclusion_interval &= P.open(-P.inf, Version(version))
        elif operator == "==":
            if version[-1] == "*":
                version = Version(version[:-2])
                release = list(version.release)
                release[-1] = 0
                release[-2] += 1
                max_release = Version(".".join(str(r) for r in release))
                inclusion_interval &= P.closedopen(version, max_release)
            else:
                inclusion_interval &= P.singleton(Version(version))
        elif operator == "~=":
            release = list(Version(version).release)
            release[-1] = 0
            release[-2] += 1
            max_release = Version(".".join(str(r) for r in release))
            inclusion_interval &= P.closedopen(Version(version), max_release)

    # Convert the intersection of version intervals to a version specifier
    final_version_specifier = SpecifierSet()

    if inclusion_interval.lower == inclusion_interval.upper:
        assert inclusion_interval.lower == Version(
            __version__
        ), f"The local installed version of Minari, {__version__}, must comply with the equality version specifier: =={inclusion_interval.lower}"
        final_version_specifier &= f"=={inclusion_interval.lower}"
        # There is just one compatible version of Minari
        return final_version_specifier

    if inclusion_interval.lower != -P.inf and inclusion_interval.upper != P.inf:
        lower_version = Version(str(inclusion_interval.lower))
        next_release = list(lower_version.release)
        next_release[-1] = 0
        next_release[-2] += 1
        next_release = Version(".".join(str(r) for r in next_release))
        upper_version = Version(str(inclusion_interval.upper))
        if (
            inclusion_interval.left == P.CLOSED
            and inclusion_interval.left == P.CLOSED
            and upper_version == next_release
        ):
            final_version_specifier &= f"~={str(lower_version)}"
        else:
            if inclusion_interval.left == P.CLOSED:
                operator = ">="
            else:
                operator = ">"
            final_version_specifier &= f"{operator}{str(inclusion_interval.lower)}"

            if inclusion_interval.right == P.CLOSED:
                operator = "<="
            else:
                operator = "<"
            final_version_specifier &= f"{operator}{str(inclusion_interval.upper)}"
    else:
        if inclusion_interval.lower != -P.inf:
            if inclusion_interval.left == P.CLOSED:
                operator = ">="
            else:
                operator = ">"
            final_version_specifier &= f"{operator}{str(inclusion_interval.lower)}"
        if inclusion_interval.upper != P.inf:
            if inclusion_interval.right == P.CLOSED:
                operator = "<="
            else:
                operator = "<"
            final_version_specifier &= f"{operator}{str(inclusion_interval.upper)}"

    # If the versions to be excluded fall inside the previous calculated version specifier
    # add them to the specifier as `!=`
    for spec in exclusion_specifiers:
        version = spec.version
        if version[-1] == "*":
            version = Version(version[:-2])
            release = list(version.release)
            release[-1] = 0
            release[-2] += 1
            max_release = Version(".".join(str(r) for r in release))
            exclusion_interval = P.closedopen(version, max_release)
            if inclusion_interval.overlaps(exclusion_interval):
                final_version_specifier &= str(spec)
        elif version in final_version_specifier:
            final_version_specifier &= str(spec)

    return final_version_specifier


def validate_datasets_to_combine(
    datasets_to_combine: List[MinariDataset],
) -> EnvSpec | None:
    """Check if the given datasets can be combined.

    Tests if the datasets were created with the same environment (`env_spec`) and re-calculates the
    `max_episode_steps` argument.

    Also checks that the datasets obs/act spaces are the same.

    Args:
        datasets_to_combine (List[MinariDataset]): list of MinariDataset to combine

    Returns:
        combined_dataset_env_spec (EnvSpec): the resulting EnvSpec of combining the MinariDatasets

    """
    # get first among the dataset's env_spec which is not None
    first_not_none_env_spec = next((dataset.spec.env_spec for dataset in datasets_to_combine if dataset.spec.env_spec is not None), None)

    # early return where all datasets have no env_spec
    if first_not_none_env_spec is None:
        return None

    common_env_spec = copy.deepcopy(first_not_none_env_spec)

    # updating the common_env_spec's max_episode_steps & checking equivalence of all env specs
    for dataset in datasets_to_combine:
        assert isinstance(dataset, MinariDataset)
        env_spec = dataset.spec.env_spec
        if env_spec is not None:
            if (
                common_env_spec.max_episode_steps is None
                or env_spec.max_episode_steps is None
            ):
                common_env_spec.max_episode_steps = None
            else:
                common_env_spec.max_episode_steps = max(
                    common_env_spec.max_episode_steps, env_spec.max_episode_steps
                )
            # setting max_episode_steps in object's copy to same value for sake of checking equality
            env_spec_copy = copy.deepcopy(env_spec)
            env_spec_copy.max_episode_steps = common_env_spec.max_episode_steps
            if env_spec_copy != common_env_spec:
                raise ValueError(
                    "The datasets to be combined have different values for `env_spec` attribute."
                )
        else:
            raise ValueError("Cannot combine datasets having env_spec with those having no env_spec.")

    return common_env_spec


class RandomPolicy:
    """A random action selection policy to compute `ref_min_score`."""

    def __init__(self, env: gym.Env):
        self.action_space = env.action_space
        self.action_space.seed(123)
        self.observation_space = env.observation_space

    def __call__(self, observation: ObsType) -> ActType:
        assert self.observation_space.contains(observation)
        return self.action_space.sample()


def combine_datasets(datasets_to_combine: List[MinariDataset], new_dataset_id: str):
    """Combine a group of MinariDataset in to a single dataset with its own name id.

    The new dataset will contain a metadata attribute `combined_datasets` containing a list
    with the dataset names that were combined to form this new Minari dataset.

    Args:
        datasets_to_combine (list[MinariDataset]): list of datasets to be combined
        new_dataset_id (str): name id for the newly created dataset

    Returns:
        combined_dataset (MinariDataset): the resulting MinariDataset
    """
    combined_dataset_env_spec = validate_datasets_to_combine(datasets_to_combine)

    # Compute intersection of Minari version specifiers
    datasets_minari_version_specifiers = SpecifierSet()
    for dataset in datasets_to_combine:
        datasets_minari_version_specifiers &= dataset.spec.minari_version

    minari_version_specifier = combine_minari_version_specifiers(
        datasets_minari_version_specifiers
    )

    new_dataset_path = get_dataset_path(new_dataset_id)
    new_dataset_path.mkdir()
    new_storage = MinariStorage.new(
        new_dataset_path.joinpath("data"), env_spec=combined_dataset_env_spec,
        observation_space=datasets_to_combine[0].observation_space,
        action_space=datasets_to_combine[0].action_space
    )

    new_storage.update_metadata(
        {
            "dataset_id": new_dataset_id,
            "combined_datasets": [
                dataset.spec.dataset_id for dataset in datasets_to_combine
            ],
            "minari_version": str(minari_version_specifier),
        }
    )

    for dataset in datasets_to_combine:
        new_storage.update_from_storage(dataset.storage)

    return MinariDataset(new_storage)


def split_dataset(
    dataset: MinariDataset, sizes: List[int], seed: Optional[int] = None
) -> List[MinariDataset]:
    """Split a MinariDataset in multiple datasets.

    Args:
        dataset (MinariDataset): the MinariDataset to split
        sizes (List[int]): sizes of the resulting datasets
        seed (Optional[int]): random seed

    Returns:
        datasets (List[MinariDataset]): resulting list of datasets
    """
    if sum(sizes) > dataset.total_episodes:
        raise ValueError(
            "Incompatible arguments: the sum of sizes exceeds ",
            f"the number of episodes in the dataset ({dataset.total_episodes})",
        )
    generator = np.random.default_rng(seed=seed)
    indices = generator.permutation(dataset.episode_indices)
    out_datasets = []
    start_idx = 0
    for length in sizes:
        end_idx = start_idx + length
        slice_dataset = MinariDataset(
            dataset.spec.data_path, indices[start_idx:end_idx]
        )
        out_datasets.append(slice_dataset)
        start_idx = end_idx

    return out_datasets


def get_average_reference_score(
    env: gym.Env,
    policy: Callable[[ObsType], ActType],
    num_episodes: int,
) -> float:

    env = RecordEpisodeStatistics(env, num_episodes)
    episode_returns = []
    obs, _ = env.reset(seed=123)
    for _ in range(num_episodes):
        while True:
            action = policy(obs)
            obs, _, terminated, truncated, info = env.step(action)  # pyright: ignore[reportGeneralTypeIssues]
            if terminated or truncated:
                episode_returns.append(info["episode"]["r"])
                obs, _ = env.reset()
                break

    mean_ref_score = np.mean(episode_returns, dtype=np.float32)
    return float(mean_ref_score)


def _generate_dataset_path(dataset_id: str) -> str | os.PathLike:
    """Checks if the dataset already exists locally, then create and return the data storage directory."""
    dataset_path = get_dataset_path(dataset_id)
    if os.path.exists(dataset_path):
        raise ValueError(
            f"A Minari dataset with ID {dataset_id} already exists and it cannot be overridden. Please use a different dataset name or version."
        )

    dataset_path = os.path.join(dataset_path, "data")
    os.makedirs(dataset_path)

    return dataset_path


def _generate_dataset_metadata(
    dataset_id: str,
    env_spec: Optional[EnvSpec],
    eval_env: Optional[str | gym.Env | EnvSpec],
    algorithm_name: Optional[str],
    author: Optional[str],
    author_email: Optional[str],
    code_permalink: Optional[str],
    ref_min_score: Optional[float],
    ref_max_score: Optional[float],
    expert_policy: Optional[Callable[[ObsType], ActType]],
    num_episodes_average_score: int,
    minari_version: Optional[str],
) -> Dict[str, Any]:
    """Return the metadata dictionary of the dataset."""
    dataset_metadata: Dict[str, Any] = {
        "dataset_id": dataset_id,
    }
    # NoneType warnings
    if code_permalink is None:
        warnings.warn(
            "`code_permalink` is set to None. For reproducibility purposes it is highly recommended to link your dataset to versioned code.",
            UserWarning,
        )
    else:
        dataset_metadata["code_permalink"] = code_permalink

    if author is None:
        warnings.warn(
            "`author` is set to None. For longevity purposes it is highly recommended to provide an author name.",
            UserWarning,
        )
    else:
        dataset_metadata["author"] = author

    if author_email is None:
        warnings.warn(
            "`author_email` is set to None. For longevity purposes it is highly recommended to provide an author email, or some other obvious contact information.",
            UserWarning,
        )
    else:
        dataset_metadata["author_email"] = author_email

    if algorithm_name is None:
        warnings.warn(
            "`algorithm_name` is set to None. For reproducibility purpose it's highly recommended to set your algorithm",
            UserWarning,
        )
    else:
        dataset_metadata["algorithm_name"] = algorithm_name

    if minari_version is None:
        version = Version(__version__)
        release = version.release
        # For __version__ = X.Y.Z, by default compatibility with version X.Y or later, but not (X+1).0 or later.
        minari_version = f"~={'.'.join(str(x) for x in release[:2])}"
        warnings.warn(
            f"`minari_version` is set to None. The compatible dataset version specifier for Minari will be set to {minari_version}.",
            UserWarning,
        )
    # Check if the installed Minari version falls inside the minari_version specifier
    try:
        assert Version(__version__) in SpecifierSet(
            minari_version
        ), f"The installed Minari version {__version__} is not contained in the dataset version specifier {minari_version}."
    except InvalidSpecifier:
        print(f"{minari_version} is not a version specifier.")

    dataset_metadata["minari_version"] = minari_version

    if expert_policy is not None and ref_max_score is not None:
        raise ValueError(
            "Can't pass a value for `expert_policy` and `ref_max_score` at the same time."
        )

    if eval_env is None:
        warnings.warn(
            f"`eval_env` is set to None. If another environment is intended to be used for evaluation please specify corresponding Gymnasium environment (gym.Env | gym.envs.registration.EnvSpec).\
              If None the environment used to collect the data (`env={env_spec}`) will be used for this purpose.",
            UserWarning,
        )
        eval_env_spec = env_spec
    else:
        if isinstance(eval_env, str):
            eval_env_spec = gym.spec(eval_env)
        elif isinstance(eval_env, EnvSpec):
            eval_env_spec = eval_env
        elif isinstance(eval_env, gym.Env):
            eval_env_spec = eval_env.spec
        else:
            raise ValueError(
                "The `eval_env` argument must be of types str|EnvSpec|gym.Env"
            )
        assert eval_env_spec is not None
        dataset_metadata["eval_env_spec"] = eval_env_spec.to_json()

    if env_spec is None:
        warnings.warn(
            "env_spec is None, no environment spec is provided during collection for this dataset",
            UserWarning,
        )

    if eval_env_spec is not None and (expert_policy is not None or ref_max_score is not None):
        env_ref_score = gym.make(eval_env_spec)
        if ref_min_score is None:
            ref_min_score = get_average_reference_score(
                env_ref_score, RandomPolicy(env_ref_score), num_episodes_average_score
            )

        if expert_policy is not None:
            ref_max_score = get_average_reference_score(
                env_ref_score, expert_policy, num_episodes_average_score
            )
        dataset_metadata["ref_max_score"] = ref_max_score
        dataset_metadata["ref_min_score"] = ref_min_score
        dataset_metadata["num_episodes_average_score"] = num_episodes_average_score

    return dataset_metadata


def create_dataset_from_buffers(
    dataset_id: str,
    buffer: List[Dict[str, Union[list, Dict]]],
    env: Optional[str | gym.Env | EnvSpec] = None,
    eval_env: Optional[str | gym.Env | EnvSpec] = None,
    algorithm_name: Optional[str] = None,
    author: Optional[str] = None,
    author_email: Optional[str] = None,
    code_permalink: Optional[str] = None,
    minari_version: Optional[str] = None,
    action_space: Optional[gym.spaces.Space] = None,
    observation_space: Optional[gym.spaces.Space] = None,
    ref_min_score: Optional[float] = None,
    ref_max_score: Optional[float] = None,
    expert_policy: Optional[Callable[[ObsType], ActType]] = None,
    num_episodes_average_score: int = 100,
):
    """Create Minari dataset from a list of episode dictionary buffers.

    The ``dataset_id`` parameter corresponds to the name of the dataset, with the syntax as follows:
    ``(env_name-)(dataset_name)(-v(version))`` where ``env_name`` identifies the name of the environment used to generate the dataset ``dataset_name``.
    This ``dataset_id`` is used to load the Minari datasets with :meth:`minari.load_dataset`.

    Each episode dictionary buffer must have the following items:
        * `observations`: np.ndarray of step observations. shape = (total_episode_steps + 1, (observation_shape)). Should include initial and final observation
        * `actions`: np.ndarray of step action. shape = (total_episode_steps, (action_shape)).
        * `rewards`: np.ndarray of step rewards. shape = (total_episode_steps, 1).
        * `terminations`: np.ndarray of step terminations. shape = (total_episode_steps, 1).
        * `truncations`: np.ndarray of step truncations. shape = (total_episode_steps, 1).

    Other additional items can be added as long as the values are np.ndarray's or other nested dictionaries.

    Args:
        dataset_id (str): name id to identify Minari dataset.
        buffer (list[Dict[str, Union[list, Dict]]]): list of episode dictionaries with data.
        env (Optional[str|gym.Env|EnvSpec]): Gymnasium environment(gym.Env)/environment id(str)/environment spec(EnvSpec) used to collect the buffer data. Defaults to None.
        eval_env (Optional[str|gym.Env|EnvSpec]): Gymnasium environment(gym.Env)/environment id(str)/environment spec(EnvSpec) to use for evaluation with the dataset. After loading the dataset, the environment can be recovered as follows: `MinariDataset.recover_environment(eval_env=True).
                                                If None, and if the `env` used to collect the buffer data is available, latter will be used for evaluation.
        algorithm_name (Optional[str], optional): name of the algorithm used to collect the data. Defaults to None.
        author (Optional[str], optional): author that generated the dataset. Defaults to None.
        author_email (Optional[str], optional): email of the author that generated the dataset. Defaults to None.
        code_permalink (Optional[str], optional): link to relevant code used to generate the dataset. Defaults to None.
        ref_min_score (Optional[float], optional): minimum reference score from the average returns of a random policy. This value is later used to normalize a score with :meth:`minari.get_normalized_score`. If default None the value will be estimated with a default random policy.
                                                    Also note that this attribute will be added to the Minari dataset only if `ref_max_score` or `expert_policy` are assigned a valid value other than None.
        ref_max_score (Optional[float], optional: maximum reference score from the average returns of a hypothetical expert policy. This value is used in `MinariDataset.get_normalized_score()`. Default None.
        expert_policy (Optional[Callable[[ObsType], ActType], optional): policy to compute `ref_max_score` by averaging the returns over a number of episodes equal to  `num_episodes_average_score`.
                                                                        `ref_max_score` and `expert_policy` can't be passed at the same time. Default to None
        num_episodes_average_score (int): number of episodes to average over the returns to compute `ref_min_score` and `ref_max_score`. Default to 100.
                observation_space:
        action_space (Optional[gym.spaces.Space]): action space of the environment. If None (default) use the environment action space.
        observation_space (Optional[gym.spaces.Space]): observation space of the environment. If None (default) use the environment observation space.
        minari_version (Optional[str], optional): Minari version specifier compatible with the dataset. If None (default) use the installed Minari version.

    Returns:
        MinariDataset
    """
    dataset_path = _generate_dataset_path(dataset_id)

    if isinstance(env, str):
        env_spec = gym.spec(env)
    elif isinstance(env, EnvSpec):
        env_spec = env
    elif isinstance(env, gym.Env):
        env_spec = env.spec
    elif env is None:
        if observation_space is None or action_space is None:
            raise ValueError("Both observation space and action space must be provided, if env is None")
        env_spec = None
    else:
        raise ValueError("The `env` argument must be of types str|EnvSpec|gym.Env|None")

    if isinstance(env, (str, EnvSpec)):
        env = gym.make(env)
    if observation_space is None:
        assert isinstance(env, gym.Env)
        observation_space = env.observation_space
    if action_space is None:
        assert isinstance(env, gym.Env)
        action_space = env.action_space

    metadata = _generate_dataset_metadata(
        dataset_id,
        env_spec,
        eval_env,
        algorithm_name,
        author,
        author_email,
        code_permalink,
        ref_min_score,
        ref_max_score,
        expert_policy,
        num_episodes_average_score,
        minari_version,
    )

    storage = MinariStorage.new(
        dataset_path,
        observation_space=observation_space,
        action_space=action_space,
        env_spec=env_spec,
    )

    # adding `update_metadata` before hand too, as for small envs, the absence of metadata is causing a difference of some 10ths of MBs leading to errors in unit tests.
    storage.update_metadata(metadata)
    storage.update_episodes(buffer)

    metadata['dataset_size'] = storage.get_size()
    storage.update_metadata(metadata)

    return MinariDataset(storage)


def get_normalized_score(dataset: MinariDataset, returns: np.ndarray) -> np.ndarray:
    r"""Normalize undiscounted return of an episode.

    This function was originally provided in the `D4RL repository <https://github.com/Farama-Foundation/D4RL/blob/71a9549f2091accff93eeff68f1f3ab2c0e0a288/d4rl/offline_env.py#L71>`_.
    The computed normalized episode return (normalized score) facilitates the comparison of algorithm performance across different tasks. The returned normalized score will be in a range between 0 and 1.
    Where 0 corresponds to the minimum reference score calculated as the average of episode returns collected from a random policy in the environment, and 1 corresponds to a maximum reference score computed as
    the average of episode returns from an hypothetical expert policy. These two values are stored as optional attributes in a MinariDataset as `ref_min_score` and `ref_max_score` respectively.

    The formula to normalize an episode return is:

    .. math:: normalize\_score = \frac{return - ref\_min\_score}{ref\_max\_score - ref\_min\_score}

    .. warning:: This utility function is under testing and will not be available in every Minari dataset. For now, only the datasets imported from D4RL will contain the `ref_min_score` and `ref_max_score` attributes.

    Args:
        dataset (MinariDataset): the MinariDataset with respect to which normalize the score. Must contain the reference score attributes `ref_min_score` and `ref_max_score`.
        returns (np.ndarray): a single value or array of episode undiscounted returns to normalize.

    Returns:
        normalized_scores
    """
    ref_min_score = dataset.storage.metadata.get("ref_min_score")
    ref_max_score = dataset.storage.metadata.get("ref_max_score")

    if ref_min_score is None or ref_max_score is None:
        raise ValueError(
            f"Reference score not provided for dataset {dataset.spec.dataset_id}. Can't compute the normalized score."
        )

    return (returns - ref_min_score) / (ref_max_score - ref_min_score)


def get_env_spec_dict(env_spec: EnvSpec) -> Dict[str, str]:
    """Create dict of the environment specs, including observation and action space."""
    try:
        env = gym.make(env_spec.id)
        action_space_table = env.action_space.__repr__().replace("\n", "")
        observation_space_table = env.observation_space.__repr__().replace("\n", "")
    except NameNotFound:
        action_space_table, observation_space_table = None, None

    md_dict = {"ID": env_spec.id}
    if observation_space_table is not None:
        md_dict["Observation Space"] = f"`{re.sub(' +', ' ', observation_space_table)}`"
    if action_space_table is not None:
        md_dict["Action Space"] = f"`{re.sub(' +', ' ', action_space_table)}`"

    md_dict.update({
        "entry_point": f"`{env_spec.entry_point}`",
        "max_episode_steps": str(env_spec.max_episode_steps),
        "reward_threshold": str(env_spec.reward_threshold),
        "nondeterministic": f"`{env_spec.nondeterministic}`",
        "order_enforce": f"`{env_spec.order_enforce}`",
        "autoreset": f"`{env_spec.autoreset}`",
        "disable_env_checker": f"`{env_spec.disable_env_checker}`",
        "kwargs": f"`{env_spec.kwargs}`",
        "additional_wrappers": f"`{env_spec.additional_wrappers}`",
        "vector_entry_point": f"`{env_spec.vector_entry_point}`",
    })

    return {k: str(v) for k, v in md_dict.items()}


def get_dataset_spec_dict(
        dataset_spec: Dict,
        print_version: bool = False
) -> Dict[str, str]:
    """Create dict of the dataset specs, including observation and action space."""
    code_link = dataset_spec["code_permalink"]
    action_space = dataset_spec["action_space"]
    obs_space = dataset_spec["observation_space"]

    dataset_action_space = action_space.__repr__().replace("\n", "")
    dataset_observation_space = obs_space.__repr__().replace("\n", "")

    version = str(dataset_spec['minari_version'])

    if print_version:
        version += f" ({__version__} installed)"

    md_dict = {
<<<<<<< HEAD
        "Total Timesteps": str(dataset_spec["total_steps"]),
        "Total Episodes": str(dataset_spec["total_episodes"]),
=======
        "Total steps": dataset_spec["total_steps"],
        "Total Episodes": dataset_spec["total_episodes"],
>>>>>>> 26fb98ed
        "Dataset Observation Space": f"`{dataset_observation_space}`",
        "Dataset Action Space": f"`{dataset_action_space}`",
        "Algorithm": dataset_spec["algorithm_name"],
        "Author": dataset_spec["author"],
        "Email": dataset_spec["author_email"],
        "Code Permalink": f"[{code_link}]({code_link})",
        "Minari Version": version,
        "Download": f"`minari.download_dataset(\"{dataset_spec['dataset_id']}\")`"
    }

    return md_dict<|MERGE_RESOLUTION|>--- conflicted
+++ resolved
@@ -647,13 +647,8 @@
         version += f" ({__version__} installed)"
 
     md_dict = {
-<<<<<<< HEAD
-        "Total Timesteps": str(dataset_spec["total_steps"]),
+        "Total Steps": str(dataset_spec["total_steps"]),
         "Total Episodes": str(dataset_spec["total_episodes"]),
-=======
-        "Total steps": dataset_spec["total_steps"],
-        "Total Episodes": dataset_spec["total_episodes"],
->>>>>>> 26fb98ed
         "Dataset Observation Space": f"`{dataset_observation_space}`",
         "Dataset Action Space": f"`{dataset_action_space}`",
         "Algorithm": dataset_spec["algorithm_name"],
